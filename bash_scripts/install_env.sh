--- conflicted
+++ resolved
@@ -197,15 +197,12 @@
 
 $PYTHON_PATH -m pip install adapters
 
-<<<<<<< HEAD
 $PYTHON_PATH -m pip install chardet
 $PYTHON_PATH -m pip install cairosvg
 $PYTHON_PATH -m pip install selenium-requests
-=======
 $PYTHON_PATH -m pip install icalendar
 $PYTHON_PATH -m pip install python-docx
 $PYTHON_PATH -m pip install pymupdf4llm
->>>>>>> a7e2768c
 
 $PYTHON_PATH -m pip install treelib
 treelib_path=$($PYTHON_PATH -m pip show treelib | grep -E '^Location: ' | awk '{print $2}')
