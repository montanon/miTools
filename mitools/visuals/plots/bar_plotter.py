from typing import Dict, Literal, Sequence, Union

import numpy as np
from matplotlib.axes import Axes
from matplotlib.figure import Figure

from mitools.visuals.plots.matplotlib_typing import (
    BARS_ALIGN,
    HATCHES,
    LINESTYLES,
    ORIENTATIONS,
    Color,
    ColorSequence,
    ColorSequences,
    DictSequence,
    EdgeColor,
    EdgeColorSequence,
    EdgeColorSequences,
    LiteralSequence,
    LiteralSequences,
    NumericSequence,
    NumericSequences,
    NumericType,
)
from mitools.visuals.plots.plotter import Plotter
from mitools.visuals.plots.validations import (
    NUMERIC_TYPES,
    validate_literal,
    validate_type,
)


class BarPlotterException(Exception):
    pass


class BarPlotter(Plotter):
    def __init__(
        self,
        x_data: Union[NumericSequences, NumericSequence],
        y_data: Union[NumericSequences, NumericSequence],
        kind: Literal["bar", "stacked"] = "bar",
        **kwargs,
    ):
        self._bar_params = {
            # General Axes Parameters that are independent of the number of data sequences
            "log": {"default": False, "type": bool},
            "orientation": {
                "default": "vertical",
                "type": Literal["vertical", "horizontal"],
            },
            # Specific Parameters that are based on the number of data sequences
            "width": {
                "default": 0.8,
                "type": Union[NumericSequences, NumericSequence, NumericType],
            },
            "bottom": {
                "default": None,
                "type": Union[NumericSequences, NumericSequence, NumericType],
            },
            "align": {
                "default": "center",
                "type": Union[LiteralSequence, Literal["center", "edge"]],
            },
            "edgecolor": {
                "default": None,
                "type": Union[EdgeColorSequence, EdgeColor],
            },
            "linewidth": {
                "default": None,
                "type": Union[NumericSequence, NumericType],
            },
            "xerr": {
                "default": None,
                "type": Union[NumericSequences, NumericSequence, NumericType],
            },
            "yerr": {
                "default": None,
                "type": Union[NumericSequences, NumericSequence, NumericType],
            },
            "ecolor": {
                "default": None,
                "type": Union[ColorSequences, ColorSequence, Color],
            },
            "capsize": {
                "default": None,
                "type": Union[NumericSequence, NumericType],
            },
            "error_kw": {"default": None, "type": Union[DictSequence, Dict]},
            "facecolor": {
                "default": None,
                "type": Union[ColorSequence, Color],
            },
            "fill": {"default": True, "type": Union[Sequence[bool], bool]},
            "hatch": {
                "default": None,
                "type": Union[LiteralSequences, LiteralSequence, Literal["hatches"]],
            },
            "linestyle": {
                "default": "-",
                "type": Union[LiteralSequence, Literal["linestyles"]],
            },
        }
        super().__init__(x_data, y_data, **kwargs)
        self._init_params.update(self._bar_params)
        self._set_init_params(**kwargs)
        self._kind = kind
        self.figure: Figure = None
        self.ax: Axes = None

    def set_log(self, log: bool):
        validate_type(log, bool, "log")
        self.log = log
        return self

    def set_orientation(self, orientation: Literal["horizontal", "vertical"]):
        validate_literal(orientation, ORIENTATIONS)
        self.orientation = orientation
        return self

    def set_width(self, widths: Union[NumericSequences, NumericSequence, NumericType]):
        return self.set_numeric_sequences(widths, "width")

    def set_bottom(
        self, bottoms: Union[NumericSequences, NumericSequence, NumericType]
    ):
        return self.set_numeric_sequences(bottoms, "bottom")

    def set_align(self, align: Union[LiteralSequence, Literal["center", "edge"]]):
        return self.set_literal_sequence(align, BARS_ALIGN, "align")

    def set_edgecolor(
        self, edgecolors: Union[EdgeColorSequences, EdgeColorSequence, EdgeColor]
    ):
        return self.set_edgecolor_sequences(edgecolors, "edgecolor")

    def set_linewidth(self, linewidths: Union[NumericSequence, NumericType]):
        return self.set_numeric_sequence(linewidths, "linewidth")

    def set_xerr(self, xerrs: Union[NumericSequences, NumericSequence, NumericType]):
        return self.set_numeric_sequences(xerrs, "xerr")

    def set_yerr(self, yerrs: Union[NumericSequences, NumericSequence, NumericType]):
        return self.set_numeric_sequences(yerrs, "yerr")

    def set_ecolor(self, ecolors: Union[ColorSequences, ColorSequence, Color]):
        return self.set_color_sequences(ecolors, "ecolor")

    def set_capsize(self, capsize: Union[NumericSequence, NumericType]):
        return self.set_numeric_sequence(capsize, "capsize")

    def set_error_kw(self, error_kw: Union[DictSequence, Dict]):
        return self.set_dict_sequence(error_kw, "error_kw")

    def set_facecolor(self, facecolors: Union[ColorSequence, Color]):
        return self.set_color_sequence(facecolors, "facecolor")

    def set_fill(self, fill: Union[Sequence[bool], bool]):
        return self.set_bool_sequence(fill, "fill")

    def set_hatch(
        self, hatches: Union[LiteralSequences, LiteralSequence, Literal["hatches"]]
    ):
        return self.set_literal_sequences(hatches, HATCHES, "hatch")

    def set_linestyle(
        self,
        linestyles: Union[LiteralSequence, Literal["linestyles"]],
    ):
        return self.set_literal_sequence(linestyles, LINESTYLES, "linestyle")

    def _create_bar_kwargs(self, n_sequence: int):
        bar_kwargs = {
            "width": self.get_sequences_param("width", n_sequence),
            "bottom": self.get_sequences_param("bottom", n_sequence),
            "align": self.get_sequences_param("align", n_sequence),
            "color": self.get_sequences_param("color", n_sequence),
            "edgecolor": self.get_sequences_param("edgecolor", n_sequence),
            "linewidth": self.get_sequences_param("linewidth", n_sequence),
            "xerr": self.get_sequences_param("xerr", n_sequence),
            "yerr": self.get_sequences_param("yerr", n_sequence),
            "ecolor": self.get_sequences_param("ecolor", n_sequence),
            "capsize": self.get_sequences_param("capsize", n_sequence),
            "error_kw": self.get_sequences_param("error_kw", n_sequence),
            "log": self.log,
            "facecolor": self.get_sequences_param("facecolor", n_sequence),
            "fill": self.get_sequences_param("fill", n_sequence),
            "linestyle": self.get_sequences_param("linestyle", n_sequence),
            "hatch": self.get_sequences_param("hatch", n_sequence),
            "alpha": self.get_sequences_param("alpha", n_sequence),
            "label": self.get_sequences_param("label", n_sequence),
            "zorder": self.get_sequences_param("zorder", n_sequence),
        }
        if (
            not isinstance(bar_kwargs.get("alpha", []), NUMERIC_TYPES)
            and len(bar_kwargs.get("alpha", [])) == 1
        ):
            bar_kwargs["alpha"] = bar_kwargs["alpha"][0]
        return bar_kwargs

    def _create_plot(self):
        for n_sequence in range(self._n_sequences):
            bar_kwargs = self._create_bar_kwargs(n_sequence)
            bar_kwargs = {k: v for k, v in bar_kwargs.items() if v is not None}
<<<<<<< HEAD
            if self._kind == "stacked":
                if n_sequence == 0:
                    bottom_reference = bar_kwargs.get(
                        "bottom", np.zeros_like(self.y_data[n_sequence])
                    )
                bar_kwargs["bottom"] = bottom_reference
=======
            if self._kind == "stacked" and n_sequence == 0:
                bottom_reference = bar_kwargs.get(
                    "bottom", np.zeros_like(self.y_data[n_sequence])
                )
            bar_kwargs["bottom"] = bottom_reference
>>>>>>> aec10e1e
            try:
                if self.orientation == "vertical":
                    self.ax.bar(
                        self.x_data[n_sequence],
                        self.y_data[n_sequence],
                        **bar_kwargs,
                    )
                else:
                    bar_kwargs["height"] = self.y_data[n_sequence]
                    y_data = bar_kwargs.pop("width")
                    bar_kwargs["left"] = bar_kwargs.pop("bottom")
                    self.ax.barh(
                        self.x_data[n_sequence],
                        y_data,
                        **bar_kwargs,
                    )
                if self._kind == "stacked":
                    bottom_reference += self.y_data[n_sequence]
<<<<<<< HEAD
=======
                    print(bottom_reference)
>>>>>>> aec10e1e
            except Exception as e:
                raise BarPlotterException(f"Error while creating bar plot: {e}")<|MERGE_RESOLUTION|>--- conflicted
+++ resolved
@@ -107,6 +107,10 @@
         self._kind = kind
         self.figure: Figure = None
         self.ax: Axes = None
+
+    @property
+    def kind(self):
+        return self._kind
 
     def set_log(self, log: bool):
         validate_type(log, bool, "log")
@@ -199,23 +203,15 @@
         return bar_kwargs
 
     def _create_plot(self):
-        for n_sequence in range(self._n_sequences):
+        for n_sequence in range(self.n_sequences):
             bar_kwargs = self._create_bar_kwargs(n_sequence)
             bar_kwargs = {k: v for k, v in bar_kwargs.items() if v is not None}
-<<<<<<< HEAD
-            if self._kind == "stacked":
+            if self.kind == "stacked":
                 if n_sequence == 0:
                     bottom_reference = bar_kwargs.get(
                         "bottom", np.zeros_like(self.y_data[n_sequence])
                     )
                 bar_kwargs["bottom"] = bottom_reference
-=======
-            if self._kind == "stacked" and n_sequence == 0:
-                bottom_reference = bar_kwargs.get(
-                    "bottom", np.zeros_like(self.y_data[n_sequence])
-                )
-            bar_kwargs["bottom"] = bottom_reference
->>>>>>> aec10e1e
             try:
                 if self.orientation == "vertical":
                     self.ax.bar(
@@ -232,11 +228,7 @@
                         y_data,
                         **bar_kwargs,
                     )
-                if self._kind == "stacked":
+                if self.kind == "stacked":
                     bottom_reference += self.y_data[n_sequence]
-<<<<<<< HEAD
-=======
-                    print(bottom_reference)
->>>>>>> aec10e1e
             except Exception as e:
                 raise BarPlotterException(f"Error while creating bar plot: {e}")