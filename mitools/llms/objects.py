import json
import threading
from abc import ABC, abstractmethod
from dataclasses import asdict, dataclass
from datetime import datetime
from os import PathLike
from pathlib import Path
from typing import Dict, List, Optional, Union

from pandas import DataFrame

from mitools.exceptions import ArgumentKeyError, ArgumentTypeError, ArgumentValueError


class Prompt:
    def __init__(self, text: str, metadata: Optional[Dict[str, str]] = None):
        if not isinstance(text, str) or not text.strip():
            raise ArgumentValueError("Prompt must be a non-empty string.")
        self.text = text.strip()
        self.metadata = metadata or {}

    def __repr__(self) -> str:
        return f"Prompt(\ntext={self.text},\n metadata={self.metadata}\n)"

    def __add__(self, other: Union["Prompt", str]) -> "Prompt":
        if isinstance(other, Prompt):
            combined_text = f"{self.text}\n{other.text}"
            combined_metadata = {
                **other.metadata,
                **self.metadata,
            }  # self.metadata has priority over other.metadata
            return Prompt(combined_text, combined_metadata)
        elif isinstance(other, str):
            combined_text = f"{self.text}\n{other.strip()}"
            return Prompt(combined_text, self.metadata)
        else:
            raise ArgumentTypeError("Can only concatenate with a Prompt or a string.")

    def __iadd__(self, other: Union["Prompt", str]) -> "Prompt":
        concatenated = self + other
        self.text = concatenated.text
        self.metadata = concatenated.metadata
        return self

    def format(self, **kwargs) -> "Prompt":
        try:
            formatted_text = self.text.format(**kwargs)
            return Prompt(text=formatted_text, metadata=self.metadata)
        except KeyError as e:
            raise ArgumentKeyError(f"String missing formatting key: {e}")

    def update_metadata(self, key: str, value: str) -> None:
        if not isinstance(key, str) or not isinstance(value, str):
            raise ArgumentValueError("Metadata keys and values must be strings.")
        self.metadata[key] = value

    def get_metadata(self, key: str) -> Optional[str]:
        return self.metadata.get(key)

    def to_dict(self) -> Dict[str, Union[str, Dict[str, str]]]:
        return {"text": self.text, "metadata": self.metadata}

    @classmethod
    def from_dict(cls, data: Dict[str, Union[str, Dict[str, str]]]) -> "Prompt":
        if "text" not in data:
            raise ArgumentValueError("Dictionary must contain a 'text' key.")
        return cls(text=data["text"], metadata=data.get("metadata", {}))

    @staticmethod
    def concatenate(
        prompts: List[Union["Prompt", str]], separator: str = "\n"
    ) -> "Prompt":
        combined_texts = []
        combined_metadata = {}
        for prompt in prompts:
            if isinstance(prompt, Prompt):
                combined_texts.append(prompt.text)
                combined_metadata.update(prompt.metadata)
            elif isinstance(prompt, str):
                combined_texts.append(prompt.strip())
            else:
                raise ArgumentTypeError(
                    "List must contain only Prompt instances or strings."
                )
        return Prompt(text=separator.join(combined_texts), metadata=combined_metadata)


class LLMModel(ABC):
    @abstractmethod
    def request(self, request: Prompt, **kwargs) -> Dict:
        pass

    @abstractmethod
    def parse_request(self, prompt: Prompt, **kwargs) -> Dict:
        pass

    @abstractmethod
    def get_response(self, prompt) -> Dict:
        pass

    @abstractmethod
    def parse_response(self, response: Dict) -> str:
        pass

    @abstractmethod
    def get_model_info(self) -> Dict:
        pass

    @abstractmethod
    def model_name(self) -> str:
        pass


class LLMFactory:
    def __init__(self):
        self.registry = {}

    def register_client(self, name, client_class):
        self.registry[name] = client_class

    def get_client(self, name, **kwargs):
        if name not in self.registry:
            raise ValueError(f"Model '{name}' not supported.")
        return self.registry[name](**kwargs)


@dataclass
class TokenUsageStats:
    total_tokens: int
    prompt_tokens: int
    completion_tokens: int
    cost: float
    timestamp: datetime


class TokensCounter(ABC):
<<<<<<< HEAD
    def __init__(
        self,
        cost_per_1M_input_tokens: float = 0.0,
        cost_per_1M_output_tokens: float = 0.0,
    ):
=======
    def __init__(self, cost_per_1M_input_tokens: float = 0.0, cost_per_1M_output_tokens):
>>>>>>> 21776fbc
        self.usage_history: List[TokenUsageStats] = []
        self.prompt_tokens_count: int = 0
        self.completion_tokens_count: int = 0
        self.total_tokens_count: int = 0
        self.cost_per_1M_input_tokens: float = cost_per_1M_input_tokens
        self.cost_per_1M_output_tokens: float = cost_per_1M_output_tokens
        self.max_context_length: Optional[int] = None

    @abstractmethod
    def get_usage_stats(self, response: Dict) -> TokenUsageStats:
        pass

    def update(self, usage: TokenUsageStats) -> None:
        self.usage_history.append(usage)
        self.prompt_tokens_count += usage.prompt_tokens
        self.completion_tokens_count += usage.completion_tokens
        self.total_tokens_count = (
            self.prompt_tokens_count + self.completion_tokens_count
        )

    @abstractmethod
    def count_tokens(self, text: str) -> int:
        pass

    def set_max_context_length(self, max_length: int) -> None:
        self.max_context_length = max_length

    def would_exceed_context(self, text: str) -> bool:
        if self.max_context_length is None:
            return False
        return self.count_tokens(text) > self.max_context_length

    def _calculate_cost(self) -> float:
<<<<<<< HEAD
        return self._calculate_input_cost(
            self.prompt_tokens_count
        ) + self._calculate_output_cost(self.completion_tokens_count)

    def _calculate_input_cost(self, input_token_count: int) -> float:
        return self.cost_per_1M_input_tokens * (input_token_count / 1_000_000)

=======
        return (self._calculate_input_cost(self.prompt_tokens_count) + 
                self._calculate_output_cost(self.completion_tokens_count))
    
    def _calculate_input_cost(self, input_token_count: int) -> float:
        return self.cost_per_1M_input_tokens * (input_token_count / 1_000_000)
    
>>>>>>> 21776fbc
    def _calculate_output_cost(self, output_token_count: int) -> float:
        return self.cost_per_1M_output_tokens * (output_token_count / 1_000_000)

    @property
    def count(self) -> int:
        return self.total_tokens_count

    @property
    def cost(self) -> float:
        return self._calculate_cost()

    @property
    def cost_detail(self) -> Dict:
        return {
            "cost": {
                "prompt_tokens": self._calculate_input_cost(self.prompt_tokens_count),
<<<<<<< HEAD
                "completion_tokens": self._calculate_output_cost(
                    self.completion_tokens_count
                ),
=======
                "completion_tokens": self._calculate_output_cost(self.completion_tokens_count),
>>>>>>> 21776fbc
                "total": self.cost,
            },
            "cost_per_1M_input_tokens": self.cost_per_1M_input_tokens,
            "cost_per_1M_output_tokens": self.cost_per_1M_output_tokens,
        }

    def json(self) -> str:
        data = {
            "usage_history": [asdict(usage) for usage in self.usage_history],
            "prompt_tokens_count": self.prompt_tokens_count,
            "completion_tokens_count": self.completion_tokens_count,
            "total_tokens_count": self.total_tokens_count,
            "cost_per_1M_input_tokens": self.cost_per_1M_input_tokens,
            "cost_per_1M_output_tokens": self.cost_per_1M_output_tokens,
            "max_context_length": self.max_context_length,
            "cost_detail": self.cost_detail,
        }
        return json.dumps(data, indent=4, default=str)

    def save(self, file_path: PathLike) -> None:
        if Path(file_path).suffix != ".json":
            raise ArgumentValueError("File path must have a .json extension.")
        with open(file_path, "w") as f:
            f.write(self.json())

    @classmethod
    def load(cls, file_path: PathLike) -> "TokensCounter":
        with open(file_path, "r") as f:
            data = json.load(f)
<<<<<<< HEAD
        instance = cls(
            data["cost_per_1M_input_tokens"], data["cost_per_1M_output_tokens"]
        )
=======
        instance = cls(data["cost_per_1M_input_tokens"], data["cost_per_1M_output_tokens"])
>>>>>>> 21776fbc
        instance.prompt_tokens_count = data["prompt_tokens_count"]
        instance.completion_tokens_count = data["completion_tokens_count"]
        instance.total_tokens_count = data["total_tokens_count"]
        instance.max_context_length = data["max_context_length"]
        instance.usage_history = [
            TokenUsageStats(**usage) for usage in data["usage_history"]
        ]
        return instance

    def usage(self) -> DataFrame:
        return DataFrame([asdict(usage) for usage in self.usage_history])


class PersistentTokensCounter(TokensCounter):
    _instances = {}
    _lock = threading.Lock()

    def __new__(cls, file_path: PathLike, *args, **kwargs):
        file_path = Path(file_path).absolute()
        with cls._lock:
            if file_path not in cls._instances:
                cls._instances[file_path] = super(PersistentTokensCounter, cls).__new__(
                    cls
                )
        return cls._instances[file_path]

    def __init__(self, file_path: PathLike, cost_per_1k_tokens: float = 0.0):
        if not hasattr(self, "_initialized"):
            self.file_path = Path(file_path)
            self.cost_per_1k_tokens = cost_per_1k_tokens
            if self.file_path.exists():
                instance = self.load(self.file_path)
                self.__dict__.update(instance.__dict__)
            else:
                super().__init__(cost_per_1k_tokens)
                self.save(self.file_path)
            self._initialized = True

    def update(self, usage: TokenUsageStats) -> None:
        super().update(usage)
        self.save(self.file_path)

    def save(self, file_path: PathLike = None) -> None:
        file_path = file_path or self.file_path
        super().save(file_path)<|MERGE_RESOLUTION|>--- conflicted
+++ resolved
@@ -134,15 +134,11 @@
 
 
 class TokensCounter(ABC):
-<<<<<<< HEAD
     def __init__(
         self,
         cost_per_1M_input_tokens: float = 0.0,
         cost_per_1M_output_tokens: float = 0.0,
     ):
-=======
-    def __init__(self, cost_per_1M_input_tokens: float = 0.0, cost_per_1M_output_tokens):
->>>>>>> 21776fbc
         self.usage_history: List[TokenUsageStats] = []
         self.prompt_tokens_count: int = 0
         self.completion_tokens_count: int = 0
@@ -176,24 +172,31 @@
         return self.count_tokens(text) > self.max_context_length
 
     def _calculate_cost(self) -> float:
-<<<<<<< HEAD
         return self._calculate_input_cost(
             self.prompt_tokens_count
         ) + self._calculate_output_cost(self.completion_tokens_count)
 
-    def _calculate_input_cost(self, input_token_count: int) -> float:
-        return self.cost_per_1M_input_tokens * (input_token_count / 1_000_000)
-
-=======
-        return (self._calculate_input_cost(self.prompt_tokens_count) + 
-                self._calculate_output_cost(self.completion_tokens_count))
-    
-    def _calculate_input_cost(self, input_token_count: int) -> float:
-        return self.cost_per_1M_input_tokens * (input_token_count / 1_000_000)
-    
->>>>>>> 21776fbc
-    def _calculate_output_cost(self, output_token_count: int) -> float:
-        return self.cost_per_1M_output_tokens * (output_token_count / 1_000_000)
+    def _calculate_input_cost(self, input_token_count: int = None) -> float:
+        return (
+            self.cost_per_1M_input_tokens
+            * (
+                self.prompt_tokens_count
+                if input_token_count is None
+                else input_token_count
+            )
+            / 1_000_000
+        )
+
+    def _calculate_output_cost(self, output_token_count: int = None) -> float:
+        return (
+            self.cost_per_1M_output_tokens
+            * (
+                self.completion_tokens_count
+                if output_token_count is None
+                else output_token_count
+            )
+            / 1_000_000
+        )
 
     @property
     def count(self) -> int:
@@ -208,13 +211,9 @@
         return {
             "cost": {
                 "prompt_tokens": self._calculate_input_cost(self.prompt_tokens_count),
-<<<<<<< HEAD
                 "completion_tokens": self._calculate_output_cost(
                     self.completion_tokens_count
                 ),
-=======
-                "completion_tokens": self._calculate_output_cost(self.completion_tokens_count),
->>>>>>> 21776fbc
                 "total": self.cost,
             },
             "cost_per_1M_input_tokens": self.cost_per_1M_input_tokens,
@@ -244,13 +243,9 @@
     def load(cls, file_path: PathLike) -> "TokensCounter":
         with open(file_path, "r") as f:
             data = json.load(f)
-<<<<<<< HEAD
         instance = cls(
             data["cost_per_1M_input_tokens"], data["cost_per_1M_output_tokens"]
         )
-=======
-        instance = cls(data["cost_per_1M_input_tokens"], data["cost_per_1M_output_tokens"])
->>>>>>> 21776fbc
         instance.prompt_tokens_count = data["prompt_tokens_count"]
         instance.completion_tokens_count = data["completion_tokens_count"]
         instance.total_tokens_count = data["total_tokens_count"]
