--- conflicted
+++ resolved
@@ -570,11 +570,7 @@
         found_places = pd.read_parquet(tokyo_found_places)
 
     if False:
-<<<<<<< HEAD
-        
-=======
-xx
->>>>>>> 5dd182ea
+
         places_by_circle = found_places.groupby('circle')['id'].nunique().sort_values(ascending=False)
         saturated_circles = places_by_circle[places_by_circle == 20].index
 
