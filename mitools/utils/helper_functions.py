import itertools
import json
import pickle
import re
import sys
from os import PathLike
from typing import (
    Any,
    Dict,
    Generator,
    Iterable,
    List,
    Optional,
    Pattern,
    Tuple,
    Type,
    TypeVar,
    Union,
)

import numpy as np
import openpyxl
from fuzzywuzzy import fuzz
from numpy import ndarray
from openpyxl.worksheet.worksheet import Worksheet
from pandas import DataFrame, Series
from treelib import Tree

T = TypeVar('T')
COLOR_CODES = {
    'red': '\033[91m',
    'green': '\033[92m',
    'yellow': '\033[93m',
    'blue': '\033[94m',
    'magenta': '\033[95m',
    'cyan': '\033[96m',
    'reset': '\033[0m'  # Reset to default color
}
# Define a cycle of colors
color_cycler = itertools.cycle(COLOR_CODES.keys() - {'reset'})


def iterable_chunks(iterable: Iterable[T], chunk_size: int) -> Generator[Iterable[T], None, None]:
    if not isinstance(iterable, (str, list, tuple, bytes)):
        raise TypeError(f"Provided iterable of type {type(iterable).__name__} doesn't support slicing.")
    for i in range(0, len(iterable), chunk_size):
        yield iterable[i: i + chunk_size]

def str_is_number(string: str) -> bool:
    try:
        float(string)
        return True
    except ValueError:
        return False

def get_numbers_from_str(string: str, n: Optional[int]=None) -> List:
    pattern = r'(-?\d*\.?\d*(?:[eE][-+]?\d+)?)'
    values = [s for s in re.findall(pattern, string.strip()) if s and s != '-']
    numbers = [float(s) if s != '.' else 0 for s in values]
    return numbers[n] if n else numbers

def remove_multiple_spaces(string: str) -> str:
    return re.sub(r'\s+', ' ', string)

def find_str_line_number_in_text(text: str, substring: str) -> int:
    lines = text.split('\n')
    for idx, line in enumerate(lines): 
        if substring in line:
            return idx

def read_text_file(text_path: PathLike) -> str:
    with open(text_path, 'r') as f:
        return f.read() 

def dict_from_kwargs(**kwargs: Dict[str, Any]) -> Dict:
    return kwargs

def lcs_similarity(s1: str, s2: str) -> float:
    if not s1 or not s2:
        return 0.0
    if s1 in s2 or s2 in s1:
        return min(len(s1), len(s2)) / max(len(s1), len(s2))
    len_s1, len_s2 = len(s1), len(s2)
    if len_s1 < len_s2:
        s1, s2, len_s1, len_s2 = s2, s1, len_s2, len_s1
    curr_row = [0] * (len_s2 + 1)
    for i in range(len_s1):
        prev_val = curr_row[0]
        for j in range(len_s2):
            temp = curr_row[j+1]
            if s1[i] == s2[j]:
                curr_row[j+1] = prev_val + 1
            else:
                curr_row[j+1] = max(curr_row[j], curr_row[j+1])
            prev_val = temp
    lcs_length = curr_row[-1]
    return lcs_length / max(len_s1, len_s2)

def fuzz_string_in_string(src_string: str, dst_string: str, threshold: Optional[int]=90) -> bool:
    similarity_score = fuzz_ratio(src_string, dst_string)
    return similarity_score > threshold

def fuzz_ratio(src_string: str, dst_string: str) -> float:
    similarity_score = fuzz.partial_ratio(src_string, dst_string)
    return similarity_score

def replace_prefix(string: str, prefix: Pattern, replacement: str) -> str:
    return re.sub(r'^' + re.escape(prefix), replacement, string)

def split_strings(str_list: List[str]) -> List[str]:
    new_list = []
    for s in str_list:
        new_list += re.split('(?=[A-Z])', s)
    return [s for s in new_list if s]

def add_significance(row: Series) -> Series:
    p_value = float(row.split(' ')[1].replace('(','').replace(')',''))  
    if p_value < 0.001:
        return row + "***"
    elif p_value < 0.01:
        return row + "**"
    elif p_value < 0.05:
        return row + "*"
    else:
        return row
    
def remove_dataframe_duplicates(dfs: List[DataFrame]) -> List[DataFrame]:
    unique_dfs = []
    for i in range(len(dfs)):
        if not any(dfs[i].equals(dfs[j]) for j in range(i+1, len(dfs))):
            unique_dfs.append(dfs[i])
    return unique_dfs

def can_convert_to(items: Iterable, type: Type) -> bool:
    try:
        return all(isinstance(type(item), type) for item in items)
    except ValueError:
        return False
    
def invert_dict(dictionary: Dict) -> Dict:
    return {value: key for key, value in dictionary.items()}

def iprint(iterable: Union[Iterable,str], splitter: Optional[str] = '', c: Optional[str] = ''):
    if not hasattr(iprint, 'color_cycler'):
        iprint.color_cycler = itertools.cycle(COLOR_CODES.keys() - {'reset'})
    color_code = COLOR_CODES.get(c, '')  # Get the ANSI escape code for the specified color
    if c == 'cycler':
        color_code = COLOR_CODES[next(iprint.color_cycler)]
    else:
        color_code = COLOR_CODES.get(c, '')  # Get the ANSI escape code for the specified color
    if isinstance(iterable, str):
        iterable = [iterable]
    elif not isinstance(iterable, Iterable):
        iterable = [repr(iterable)]
    for item in iterable:
        if splitter:
            print(splitter * 40)
        if color_code:
            print(f"{color_code}{item}{COLOR_CODES['reset']}")
        else:
            print(item)
        if splitter:
            print(splitter * 40)
            
def check_symmetrical_matrix(a: ndarray, rtol: Optional[float]=1e-05, atol: Optional[float]=1e-08) -> bool:
    return np.allclose(a, a.T, rtol=rtol, atol=atol)

def remove_chars(input_string: str, chars_to_remove: str) -> str:
    remove_set = set(chars_to_remove)
    return ''.join(char for char in input_string if char not in remove_set)

def store_pkl_object(obj, filename):
    with open(filename, 'wb') as output_file:  
        pickle.dump(obj, output_file)

def load_pkl_object(filename):
    with open(filename, 'rb') as input_file:  
        obj = pickle.load(input_file)
        return obj

def unpack_list_of_lists(list_of_lists: List[List]) -> List:
    return [item for sub_list in list_of_lists for item in sub_list]

def stretch_string(string: str, length: Optional[int]=60) -> str:
    string = ' '.join(string.split())
    if len(string) > length:
        index = length
        while index >= 0 and string[index] != " ":
            index -= 1
        if index >= 0:
            return string[:index] + "\n" + stretch_string(string[index + 1:], length)
        else:
            return string[:length] + "\n" + stretch_string(string[length:], length)
    else:
        return string
    
def auto_adjust_columns_width(sheet: Worksheet) -> None:
    for column in sheet.columns:
        max_length = 0
        column = [cell for cell in column if cell.value]  # Filter out None values
        for cell in column:
            try:
                if len(str(cell.value)) > max_length:
                    max_length = len(str(cell.value))
            except Exception:
                pass
        adjusted_width = (max_length + 1)  # Adding a little extra width
        sheet.column_dimensions[openpyxl.utils.get_column_letter(column[0].column)].width = adjusted_width

def display_env_variables(env_vars: List[Tuple[str, Any]], threshold_mb: float) -> DataFrame:
    large_vars = []
    for name, value in env_vars:
        size_mb = sys.getsizeof(value) / (1024**2)
        if size_mb > threshold_mb:
            info = f"Type: {type(value).__name__}, ID: {id(value)}"
            if hasattr(value, '__doc__'):
                doc = str(value.__doc__).split('\n')[0]
                info += f", Doc: {doc[:50]}..."
            large_vars.append((name, size_mb, info))
    df = DataFrame(large_vars, columns=['Variable', 'Size (MB)', 'Info'])
    df.sort_values(by='Size (MB)', ascending=False, inplace=True)
    return df

def pretty_dict_str(dictionary: Dict) -> str:
    return json.dumps(dictionary, indent=4, sort_keys=True)

def build_dir_tree(directory: PathLike, tree: Optional[Tree]=None, parent: Optional[PathLike]=None) -> Tree:
    if tree is None:
        tree = Tree()
        tree.create_node(directory.name, str(directory))
        parent = str(directory)
    for item in sorted(directory.iterdir()):
        node_id = str(item)
        if item.is_dir():
            tree.create_node(item.name, node_id, parent=parent)
            build_dir_tree(item, tree, parent=node_id)
        else:
            tree.create_node(item.name, node_id, parent=parent)
<<<<<<< HEAD
    return tree

def clean_str(string: str, pattern: Optional[str], sub_char: Optional[str]='') -> str:
    return re.sub(rf'{pattern}', sub_char, string)
=======
    return tree
>>>>>>> 8adf3ec8
<|MERGE_RESOLUTION|>--- conflicted
+++ resolved
@@ -236,11 +236,7 @@
             build_dir_tree(item, tree, parent=node_id)
         else:
             tree.create_node(item.name, node_id, parent=parent)
-<<<<<<< HEAD
     return tree
 
 def clean_str(string: str, pattern: Optional[str], sub_char: Optional[str]='') -> str:
-    return re.sub(rf'{pattern}', sub_char, string)
-=======
-    return tree
->>>>>>> 8adf3ec8
+    return re.sub(rf'{pattern}', sub_char, string)